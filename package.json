{
  "name": "material-components-web-components",
  "private": true,
  "description": "Material Components Web Components",
  "license": "Apache-2.0",
  "scripts": {
    "changelog": "standard-changelog -i CHANGELOG.md -k packages/material-components-web/package.json -w",
    "clean": "del-cli build/** build .closure-tmp/** .closure-tmp packages/*/node_modules packages/*/package-lock.json",
    "dist": "npm run build && npm run build:min",
    "dev": "polyserve --npm --module-resolution=node",
    "fix": "npm-run-all --parallel fix:*",
    "lint:js": "eslint packages test scripts webpack.config.js demos/webpack.config.js karma.conf.js",
    "lint:imports": "node scripts/check-imports.js",
    "lint": "npm-run-all --parallel lint:*",
    "test": "karma start --single-run",
<<<<<<< HEAD
    "bootstrap": "npm install && ./scripts/bootstrap.sh",
    "build": "npm run build-styling && tsc -b packages/base packages/switch packages/ripple packages/button packages/fab packages/icon packages/checkbox packages/drawer packages/top-app-bar packages/tab packages/tab-indicator packages/tab-scroller packages/tab-bar",
=======
    "bootstrap": "npm install && ./scripts/bootstrap.sh && npm run build",
    "build": "npm run build-styling && tsc -b packages/base packages/switch packages/ripple packages/button packages/fab packages/icon packages/checkbox",
>>>>>>> 7b329031
    "build-styling": "./scripts/build-styling.sh",
    "update-gh-pages": "npm run bootstrap && ./scripts/publish-demos.sh",
    "watch": "node scripts/watcher.js"
  },
  "devDependencies": {
    "@webcomponents/webcomponentsjs": "^2.0.1",
    "babel-core": "^6.22.1",
    "babel-loader": "^7.0.0",
    "babel-plugin-transform-object-assign": "^6.8.0",
    "babel-preset-es2015": "^6.9.0",
    "babel-preset-es2015-rollup": "^3.0.0",
    "babel-traverse": "^6.24.1",
    "babel-types": "^6.24.1",
    "babylon": "^6.16.1",
    "chai": "^4.0.2",
    "command-line-args": "^5.0.2",
    "command-line-usage": "^5.0.5",
    "del-cli": "^1.1.0",
    "dom5": "^3.0.0",
    "eslint": "^4.10.0",
    "eslint-config-google": "^0.8.1",
    "eslint-plugin-mocha": "^4.8.0",
    "extract-text-webpack-plugin": "^3.0.0",
    "fs-extra": "^5.0.0",
    "glob": "^7.1.1",
    "google-closure-compiler": "^20170521.0.0",
    "istanbul": "^0.4.4",
    "istanbul-instrumenter-loader": "^3.0.0",
    "karma": "^2.0.0",
    "karma-chrome-launcher": "^2.0.0",
    "karma-coverage": "^1.1.0",
    "karma-firefox-launcher": "^1.0.0",
    "karma-mocha": "^1.3.0",
    "karma-sauce-launcher": "^1.0.0",
    "karma-sourcemap-loader": "^0.3.7",
    "karma-tap": "^4.0.0",
    "karma-webpack": "^2.0.4",
    "lerna": "^2.9.0",
    "mocha": "^5.0.0",
    "node-sass": "^4.9.3",
    "node-sass-import": "^2.0.1",
    "npm-run-all": "^4.1.1",
    "parse5": "^4.0.0",
    "polyserve": "^0.27.10",
    "rollup": "^0.58.2",
    "rollup-plugin-babel": "^3.0.4",
    "rollup-plugin-node-resolve": "^3.3.0",
    "rollup-plugin-uglify": "^3.0.0",
    "typescript": "^3.0.3",
    "webpack": "^3.9.0",
    "webpack-dev-server": "^2.4.3"
  },
  "babel": {
    "presets": [
      [
        "es2015",
        {
          "modules": false
        }
      ]
    ],
    "plugins": [
      "transform-object-assign"
    ],
    "env": {
      "test": {
        "presets": [
          "es2015"
        ]
      }
    }
  }
}<|MERGE_RESOLUTION|>--- conflicted
+++ resolved
@@ -13,13 +13,8 @@
     "lint:imports": "node scripts/check-imports.js",
     "lint": "npm-run-all --parallel lint:*",
     "test": "karma start --single-run",
-<<<<<<< HEAD
-    "bootstrap": "npm install && ./scripts/bootstrap.sh",
+    "bootstrap": "npm install && ./scripts/bootstrap.sh && npm run build",
     "build": "npm run build-styling && tsc -b packages/base packages/switch packages/ripple packages/button packages/fab packages/icon packages/checkbox packages/drawer packages/top-app-bar packages/tab packages/tab-indicator packages/tab-scroller packages/tab-bar",
-=======
-    "bootstrap": "npm install && ./scripts/bootstrap.sh && npm run build",
-    "build": "npm run build-styling && tsc -b packages/base packages/switch packages/ripple packages/button packages/fab packages/icon packages/checkbox",
->>>>>>> 7b329031
     "build-styling": "./scripts/build-styling.sh",
     "update-gh-pages": "npm run bootstrap && ./scripts/publish-demos.sh",
     "watch": "node scripts/watcher.js"
