--- conflicted
+++ resolved
@@ -3,14 +3,10 @@
   "packages": [
     "packages/*"
   ],
-<<<<<<< HEAD
   "command": {
     "bootstrap": {
       "npmClientArgs": ["--no-package-lock"]
     }
   },
-  "version": "0.2.0"
-=======
   "version": "0.2.1"
->>>>>>> 7bb76bf0
 }