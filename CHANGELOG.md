--- conflicted
+++ resolved
@@ -12,12 +12,9 @@
   - get rid of mobile os glow on tap
   - do not set aria-selected on incompatible roles
   - ripple will unrip if unclick or touchend is outside of list-item
-<<<<<<< HEAD
 - `mwc-list`
   - fixed regression in list that broke mwc-select in IE or shady dom.
-=======
 - Tabs no longer focus on initialization
->>>>>>> dd8b7e57
 
 ## [v0.15.0] - 2020-05-05
 
